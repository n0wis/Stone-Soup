--- conflicted
+++ resolved
@@ -2,18 +2,16 @@
 import numpy as np
 import pytest
 
-<<<<<<< HEAD
+from ...predictor import Predictor
 from ...predictor.categorical import HMMPredictor
 from ...types.prediction import (
-    GaussianMeasurementPrediction, GaussianStatePrediction, CategoricalStatePrediction,
-    CategoricalMeasurementPrediction)
+    CategoricalMeasurementPrediction,
+    CategoricalStatePrediction,
+    GaussianMeasurementPrediction,
+    GaussianStatePrediction,
+)
+from ...updater import Updater
 from ...updater.categorical import HMMUpdater
-=======
-from ...predictor import Predictor
-from ...types.prediction import (
-    GaussianMeasurementPrediction, GaussianStatePrediction)
-from ...updater import Updater
->>>>>>> 7ee2253d
 
 
 @pytest.fixture()
@@ -24,8 +22,9 @@
             pass
 
         def predict(self, prior, control_input=None, timestamp=None, **kwargs):
-            return GaussianStatePrediction(prior.state_vector + 1,
-                                           prior.covar * 2, timestamp)
+            return GaussianStatePrediction(
+                prior.state_vector + 1, prior.covar * 2, timestamp
+            )
 
     return TestGaussianPredictor()
 
@@ -37,19 +36,24 @@
         def measurement_model(self):
             pass
 
-        def predict_measurement(self, state_prediction,
-                                measurement_model=None, **kwargs):
-            return GaussianMeasurementPrediction(state_prediction.state_vector,
-                                                 state_prediction.covar,
-                                                 state_prediction.timestamp)
-<<<<<<< HEAD
+        def predict_measurement(
+            self, state_prediction, measurement_model=None, **kwargs
+        ):
+            return GaussianMeasurementPrediction(
+                state_prediction.state_vector,
+                state_prediction.covar,
+                state_prediction.timestamp,
+            )
+
+        def update(self, hypothesis, **kwargs):
+            pass
+
     return TestGaussianUpdater()
 
 
 @pytest.fixture()
 def dummy_category_predictor():
     class DummyCategoricalPredictor(HMMPredictor):
-
         @property
         def transition_model(self):
             pass
@@ -64,23 +68,18 @@
 @pytest.fixture()
 def dummy_category_updater():
     class DummyCategoricalUpdater(HMMUpdater):
-
         @property
         def measurement_model(self):
             pass
 
-        def predict_measurement(self, state_prediction, measurement_model=None, **kwargs):
+        def predict_measurement(
+            self, state_prediction, measurement_model=None, **kwargs
+        ):
             """Return the first two state vector elements, normalised."""
             vector = state_prediction.state_vector[:2]
             vector = vector / np.sum(vector)
-            return CategoricalMeasurementPrediction(vector,
-                                                    timestamp=state_prediction.timestamp)
+            return CategoricalMeasurementPrediction(
+                vector, timestamp=state_prediction.timestamp
+            )
 
-    return DummyCategoricalUpdater()
-=======
-
-        def update(self, hypothesis, **kwargs):
-            pass
-
-    return TestGaussianUpdater()
->>>>>>> 7ee2253d
+    return DummyCategoricalUpdater()