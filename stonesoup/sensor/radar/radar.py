--- conflicted
+++ resolved
@@ -1,32 +1,31 @@
 # -*- coding: utf-8 -*-
 import copy
 from math import erfc
-from typing import Tuple, Set, Union
+from typing import Set, Tuple, Union
 
 import numpy as np
 import scipy.constants as const
 
-from .beam_pattern import BeamTransitionModel
-from .beam_shape import BeamShape
 from ...base import Property
-from ...functions import cart2sphere, rotx, roty, rotz, mod_bearing
+from ...functions import cart2sphere, mod_bearing, rotx, roty, rotz
+from ...models.clutter.clutter import ClutterModel
 from ...models.measurement.base import MeasurementModel
-from ...models.measurement.nonlinear import \
-    (CartesianToBearingRange, CartesianToElevationBearingRange,
-     CartesianToBearingRangeRate, CartesianToElevationBearingRangeRate)
+from ...models.measurement.nonlinear import (
+    CartesianToBearingRange,
+    CartesianToBearingRangeRate,
+    CartesianToElevationBearingRange,
+    CartesianToElevationBearingRangeRate,
+)
+from ...sensor.action.dwell_action import DwellActionsGenerator
 from ...sensor.actionable import ActionableProperty
-from ...sensor.action.dwell_action import DwellActionsGenerator
 from ...sensor.sensor import Sensor
 from ...types.array import CovarianceMatrix
 from ...types.detection import TrueDetection
 from ...types.groundtruth import GroundTruthState
 from ...types.numeric import Probability
-<<<<<<< HEAD
 from ...types.state import State, StateVector
-from ...models.clutter.clutter import ClutterModel
-=======
-from ...types.state import StateVector
->>>>>>> 7ee2253d
+from .beam_pattern import BeamTransitionModel
+from .beam_shape import BeamShape
 
 
 class RadarBearingRange(Sensor):
@@ -42,19 +41,23 @@
     ndim_state: int = Property(
         default=2,
         doc="Number of state dimensions. This is utilised by (and follows in format) "
-            "the underlying :class:`~.CartesianToBearingRange` model")
+        "the underlying :class:`~.CartesianToBearingRange` model",
+    )
     position_mapping: Tuple[int, int] = Property(
         doc="Mapping between the targets state space and the sensors "
-            "measurement capability")
+        "measurement capability"
+    )
     noise_covar: CovarianceMatrix = Property(
         doc="The sensor noise covariance matrix. This is utilised by "
-            "(and follow in format) the underlying "
-            ":class:`~.CartesianToBearingRange` model")
+        "(and follow in format) the underlying "
+        ":class:`~.CartesianToBearingRange` model"
+    )
     clutter_model: ClutterModel = Property(
         default=None,
         doc="An optional clutter generator that adds a set of simulated "
-            ":class:`Clutter` ojects to the measurements at each time step. "
-            "The clutter is simulated according to the provided distribution.")
+        ":class:`Clutter` ojects to the measurements at each time step. "
+        "The clutter is simulated according to the provided distribution.",
+    )
 
     @property
     def measurement_model(self):
@@ -63,20 +66,29 @@
             mapping=self.position_mapping,
             noise_covar=self.noise_covar,
             translation_offset=self.position,
-            rotation_offset=self.orientation)
-
-    def measure(self, ground_truths: Set[GroundTruthState], noise: Union[np.ndarray, bool] = True,
-                **kwargs) -> Set[TrueDetection]:
+            rotation_offset=self.orientation,
+        )
+
+    def measure(
+        self,
+        ground_truths: Set[GroundTruthState],
+        noise: Union[np.ndarray, bool] = True,
+        **kwargs
+    ) -> Set[TrueDetection]:
 
         measurement_model = self.measurement_model
 
         detections = set()
         for truth in ground_truths:
-            measurement_vector = measurement_model.function(truth, noise=noise, **kwargs)
-            detection = TrueDetection(measurement_vector,
-                                      measurement_model=measurement_model,
-                                      timestamp=truth.timestamp,
-                                      groundtruth_path=truth)
+            measurement_vector = measurement_model.function(
+                truth, noise=noise, **kwargs
+            )
+            detection = TrueDetection(
+                measurement_vector,
+                measurement_model=measurement_model,
+                timestamp=truth.timestamp,
+                groundtruth_path=truth,
+            )
             detections.add(detection)
 
         # Generate clutter at this time step
@@ -102,35 +114,40 @@
 
     dwell_centre: StateVector = ActionableProperty(
         doc="A `state_vector` property that describes the rotation angle of the center of the "
-            "sensor's current FOV (i.e. the dwell center) relative to the positive x-axis of the "
-            "sensor frame/orientation. The angle is positive if the rotation is in the "
-            "counter-clockwise direction when viewed by an observer looking down the z-axis of "
-            "the sensor frame, towards the origin. Angle units are in radians",
-        generator_cls=DwellActionsGenerator
+        "sensor's current FOV (i.e. the dwell center) relative to the positive x-axis of the "
+        "sensor frame/orientation. The angle is positive if the rotation is in the "
+        "counter-clockwise direction when viewed by an observer looking down the z-axis of "
+        "the sensor frame, towards the origin. Angle units are in radians",
+        generator_cls=DwellActionsGenerator,
     )
     rpm: float = Property(doc="The number of antenna rotations per minute (RPM)")
-    max_range: float = Property(doc="The maximum detection range of the radar (in meters)")
+    max_range: float = Property(
+        doc="The maximum detection range of the radar (in meters)"
+    )
     fov_angle: float = Property(doc="The radar field of view (FOV) angle (in radians).")
 
     @property
     def measurement_model(self):
         antenna_heading = self.orientation[2, 0] + self.dwell_centre[0, 0]
         # Set rotation offset of underlying measurement model
-        rot_offset = \
-            StateVector(
-                [[self.orientation[0, 0]],
-                 [self.orientation[1, 0]],
-                 [antenna_heading]])
+        rot_offset = StateVector(
+            [[self.orientation[0, 0]], [self.orientation[1, 0]], [antenna_heading]]
+        )
 
         return CartesianToBearingRange(
             ndim_state=self.ndim_state,
             mapping=self.position_mapping,
             noise_covar=self.noise_covar,
             translation_offset=self.position,
-            rotation_offset=rot_offset)
-
-    def measure(self, ground_truths: Set[GroundTruthState], noise: Union[np.ndarray, bool] = True,
-                **kwargs) -> Set[TrueDetection]:
+            rotation_offset=rot_offset,
+        )
+
+    def measure(
+        self,
+        ground_truths: Set[GroundTruthState],
+        noise: Union[np.ndarray, bool] = True,
+        **kwargs
+    ) -> Set[TrueDetection]:
 
         if self.timestamp is None:
             # Read timestamp from ground truth
@@ -145,7 +162,9 @@
         for truth in ground_truths:
             # Transform state to measurement space and generate
             # random noise
-            measurement_vector = measurement_model.function(truth, noise=False, **kwargs)
+            measurement_vector = measurement_model.function(
+                truth, noise=False, **kwargs
+            )
 
             if noise is True:
                 measurement_noise = measurement_model.rvs()
@@ -159,17 +178,18 @@
             range_t = measurement_vector[1, 0]
 
             # Do not measure if state not in FOV
-            if (bearing_t > fov_max or bearing_t < fov_min
-                    or range_t > self.max_range):
+            if bearing_t > fov_max or bearing_t < fov_min or range_t > self.max_range:
                 continue
 
             # Else add measurement
             measurement_vector += measurement_noise  # Add noise
 
-            detection = TrueDetection(measurement_vector,
-                                      measurement_model=measurement_model,
-                                      timestamp=truth.timestamp,
-                                      groundtruth_path=truth)
+            detection = TrueDetection(
+                measurement_vector,
+                measurement_model=measurement_model,
+                timestamp=truth.timestamp,
+                groundtruth_path=truth,
+            )
             detections.add(detection)
 
         return detections
@@ -188,11 +208,13 @@
     ndim_state: int = Property(
         default=3,
         doc="Number of state dimensions. This is utilised by (and follows in format) "
-            "the underlying :class:`~.CartesianToBearingRange` model")
+        "the underlying :class:`~.CartesianToBearingRange` model",
+    )
     noise_covar: CovarianceMatrix = Property(
         doc="The sensor noise covariance matrix. This is utilised by "
-            "(and follow in format) the underlying "
-            ":class:`~.CartesianToElevationBearingRange` model")
+        "(and follow in format) the underlying "
+        ":class:`~.CartesianToElevationBearingRange` model"
+    )
 
     @property
     def measurement_model(self):
@@ -201,20 +223,29 @@
             mapping=self.position_mapping,
             noise_covar=self.noise_covar,
             translation_offset=self.position,
-            rotation_offset=self.orientation)
-
-    def measure(self, ground_truths: Set[GroundTruthState], noise: Union[np.ndarray, bool] = True,
-                **kwargs) -> Set[TrueDetection]:
+            rotation_offset=self.orientation,
+        )
+
+    def measure(
+        self,
+        ground_truths: Set[GroundTruthState],
+        noise: Union[np.ndarray, bool] = True,
+        **kwargs
+    ) -> Set[TrueDetection]:
 
         measurement_model = self.measurement_model
 
         detections = set()
         for truth in ground_truths:
-            measurement_vector = measurement_model.function(truth, noise=noise, **kwargs)
-            detection = TrueDetection(measurement_vector,
-                                      measurement_model=measurement_model,
-                                      timestamp=truth.timestamp,
-                                      groundtruth_path=truth)
+            measurement_vector = measurement_model.function(
+                truth, noise=noise, **kwargs
+            )
+            detection = TrueDetection(
+                measurement_vector,
+                measurement_model=measurement_model,
+                timestamp=truth.timestamp,
+                groundtruth_path=truth,
+            )
             detections.add(detection)
 
         # Generate clutter at this time step
@@ -240,15 +271,18 @@
 
     velocity_mapping: Tuple[int, int, int] = Property(
         default=(1, 3, 5),
-        doc="Mapping to the target's velocity information within its state space")
+        doc="Mapping to the target's velocity information within its state space",
+    )
     ndim_state: int = Property(
         default=3,
         doc="Number of state dimensions. This is utilised by (and follows in format) "
-            "the underlying :class:`~.CartesianToBearingRangeRate` model")
+        "the underlying :class:`~.CartesianToBearingRangeRate` model",
+    )
     noise_covar: CovarianceMatrix = Property(
         doc="The sensor noise covariance matrix. This is utilised by "
-            "(and follow in format) the underlying "
-            ":class:`~.CartesianToBearingRangeRate` model")
+        "(and follow in format) the underlying "
+        ":class:`~.CartesianToBearingRangeRate` model"
+    )
 
     @property
     def measurement_model(self):
@@ -259,27 +293,36 @@
             noise_covar=self.noise_covar,
             translation_offset=self.position,
             velocity=self.velocity,
-            rotation_offset=self.orientation)
-
-    def measure(self, ground_truths: Set[GroundTruthState], noise: Union[np.ndarray, bool] = True,
-                **kwargs) -> Set[TrueDetection]:
+            rotation_offset=self.orientation,
+        )
+
+    def measure(
+        self,
+        ground_truths: Set[GroundTruthState],
+        noise: Union[np.ndarray, bool] = True,
+        **kwargs
+    ) -> Set[TrueDetection]:
 
         measurement_model = self.measurement_model
 
         detections = set()
         for truth in ground_truths:
-            measurement_vector = measurement_model.function(truth, noise=noise, **kwargs)
-            detection = TrueDetection(measurement_vector,
-                                      measurement_model=measurement_model,
-                                      timestamp=truth.timestamp,
-                                      groundtruth_path=truth)
+            measurement_vector = measurement_model.function(
+                truth, noise=noise, **kwargs
+            )
+            detection = TrueDetection(
+                measurement_vector,
+                measurement_model=measurement_model,
+                timestamp=truth.timestamp,
+                groundtruth_path=truth,
+            )
             detections.add(detection)
 
         return detections
 
 
 class RadarElevationBearingRangeRate(RadarBearingRangeRate):
-    """ A radar sensor that generates measurements of targets, using a
+    """A radar sensor that generates measurements of targets, using a
     :class:`~.CartesianToElevationBearingRangeRate` model, relative to its position
     and velocity.
 
@@ -291,15 +334,18 @@
 
     velocity_mapping: Tuple[int, int, int] = Property(
         default=(1, 3, 5),
-        doc="Mapping to the target's velocity information within its state space")
+        doc="Mapping to the target's velocity information within its state space",
+    )
     ndim_state: int = Property(
         default=6,
         doc="Number of state dimensions. This is utilised by (and follows in format) "
-            "the underlying :class:`~.CartesianToElevationBearingRangeRate` model")
+        "the underlying :class:`~.CartesianToElevationBearingRangeRate` model",
+    )
     noise_covar: CovarianceMatrix = Property(
         doc="The sensor noise covariance matrix. This is utilised by "
-            "(and follow in format) the underlying "
-            ":class:`~.CartesianToElevationBearingRangeRate` model")
+        "(and follow in format) the underlying "
+        ":class:`~.CartesianToElevationBearingRangeRate` model"
+    )
 
     @property
     def measurement_model(self):
@@ -310,20 +356,29 @@
             noise_covar=self.noise_covar,
             translation_offset=self.position,
             velocity=self.velocity,
-            rotation_offset=self.orientation)
-
-    def measure(self, ground_truths: Set[GroundTruthState], noise: Union[np.ndarray, bool] = True,
-                **kwargs) -> Set[TrueDetection]:
+            rotation_offset=self.orientation,
+        )
+
+    def measure(
+        self,
+        ground_truths: Set[GroundTruthState],
+        noise: Union[np.ndarray, bool] = True,
+        **kwargs
+    ) -> Set[TrueDetection]:
 
         measurement_model = self.measurement_model
 
         detections = set()
         for truth in ground_truths:
-            measurement_vector = measurement_model.function(truth, noise=noise, **kwargs)
-            detection = TrueDetection(measurement_vector,
-                                      measurement_model=measurement_model,
-                                      timestamp=truth.timestamp,
-                                      groundtruth_path=truth)
+            measurement_vector = measurement_model.function(
+                truth, noise=noise, **kwargs
+            )
+            detection = TrueDetection(
+                measurement_vector,
+                measurement_model=measurement_model,
+                timestamp=truth.timestamp,
+                groundtruth_path=truth,
+            )
             detections.add(detection)
 
         return detections
@@ -347,16 +402,19 @@
      expects a 6D state space.
 
     """
+
     dwell_centre: StateVector = Property(
         doc="A state object, whose `state_vector` "
-            "property describes the rotation angle of the center of the sensor's "
-            "current FOV (i.e. the dwell center) relative to the positive x-axis "
-            "of the sensor frame/orientation. The angle is positive if the rotation "
-            "is in the counter-clockwise direction when viewed by an observer "
-            "looking down the z-axis of the sensor frame, towards the origin. "
-            "Angle units are in radians"
-    )
-    for_angle: float = Property(doc="The radar field of regard (FoR) angle (in radians).")
+        "property describes the rotation angle of the center of the sensor's "
+        "current FOV (i.e. the dwell center) relative to the positive x-axis "
+        "of the sensor frame/orientation. The angle is positive if the rotation "
+        "is in the counter-clockwise direction when viewed by an observer "
+        "looking down the z-axis of the sensor frame, towards the origin. "
+        "Angle units are in radians"
+    )
+    for_angle: float = Property(
+        doc="The radar field of regard (FoR) angle (in radians)."
+    )
 
     def act(self, timestamp):
         """Rotate the sensor's antenna
@@ -381,21 +439,23 @@
         angle = self.dwell_centre[0, 0] + duration.total_seconds() * rps * 2 * np.pi
         self.dwell_centre = StateVector([[mod_bearing(angle)]])
 
-        dwell_centre_max = self.for_angle/2.0 - self.fov_angle/2.0
-        dwell_centre_min = -self.for_angle/2.0 + self.fov_angle/2.0
+        dwell_centre_max = self.for_angle / 2.0 - self.fov_angle / 2.0
+        dwell_centre_min = -self.for_angle / 2.0 + self.fov_angle / 2.0
 
         # If the FoV is outside of the FoR:
         #   Correct the dwell_centre
         #   Reverse the direction of the scan pattern
         if self.dwell_centre[0, 0] > dwell_centre_max:
             self.dwell_centre = StateVector(
-                [[2.0*dwell_centre_max - self.dwell_centre[0, 0]]])
+                [[2.0 * dwell_centre_max - self.dwell_centre[0, 0]]]
+            )
 
             self.rpm = -self.rpm
 
         elif self.dwell_centre[0, 0] < dwell_centre_min:
             self.dwell_centre = StateVector(
-                [[2.0*dwell_centre_min - self.dwell_centre[0, 0]]])
+                [[2.0 * dwell_centre_min - self.dwell_centre[0, 0]]]
+            )
 
             self.rpm = -self.rpm
 
@@ -455,49 +515,49 @@
     rotation_offset: StateVector = Property(
         default=None,
         doc="A 3x1 array of angles (rad), specifying the radar orientation in terms of the "
-            "counter-clockwise rotation around the :math:`x,y,z` axis. i.e Roll, Pitch and Yaw. "
-            "Default is ``StateVector([0, 0, 0])``")
+        "counter-clockwise rotation around the :math:`x,y,z` axis. i.e Roll, Pitch and Yaw. "
+        "Default is ``StateVector([0, 0, 0])``",
+    )
     position_mapping: Tuple[int, int, int] = Property(
         default=(0, 1, 2),
-        doc="Mapping between or positions and state "
-            "dimensions. [x,y,z]")
+        doc="Mapping between or positions and state " "dimensions. [x,y,z]",
+    )
     measurement_model: MeasurementModel = Property(
-        doc="The Measurement model used to generate "
-            "measurements.")
-    beam_shape: BeamShape = Property(
-        doc="Object describing the shape of the beam.")
+        doc="The Measurement model used to generate " "measurements."
+    )
+    beam_shape: BeamShape = Property(doc="Object describing the shape of the beam.")
     beam_transition_model: BeamTransitionModel = Property(
         doc="Object describing the movement of the beam in azimuth and elevation from the "
-            "perspective of the radar.")
+        "perspective of the radar."
+    )
     # SNR variables
     number_pulses: int = Property(
-        default=1, doc="The number of pulses in the radar burst.")
+        default=1, doc="The number of pulses in the radar burst."
+    )
     duty_cycle: float = Property(
-        doc="Duty cycle is the fraction of the time the radar it transmitting.")
-    band_width: float = Property(
-        doc="Bandwidth of the receiver in hertz.")
-    receiver_noise: float = Property(
-        doc="Noise figure of the radar in decibels.")
-    frequency: float = Property(
-        doc="Transmitted frequency in hertz.")
-    antenna_gain: float = Property(
-        doc="Total Antenna gain in decibels.")
-    beam_width: float = Property(
-        doc="Radar beam width in radians.")
-    loss: float = Property(
-        default=0, doc="Loss in decibels.")
+        doc="Duty cycle is the fraction of the time the radar it transmitting."
+    )
+    band_width: float = Property(doc="Bandwidth of the receiver in hertz.")
+    receiver_noise: float = Property(doc="Noise figure of the radar in decibels.")
+    frequency: float = Property(doc="Transmitted frequency in hertz.")
+    antenna_gain: float = Property(doc="Total Antenna gain in decibels.")
+    beam_width: float = Property(doc="Radar beam width in radians.")
+    loss: float = Property(default=0, doc="Loss in decibels.")
     swerling_on: bool = Property(
         default=False,
         doc="Is the Swerling 1 case used. If True the RCS"
-            " of the target will change for each timestep. "
-            "The random RCS follows the probability "
-            "distribution of the Swerling 1 case.")
+        " of the target will change for each timestep. "
+        "The random RCS follows the probability "
+        "distribution of the Swerling 1 case.",
+    )
     rcs: float = Property(
         default=None,
         doc="The radar cross section of targets in meters squared. Used if rcs not present on "
-            "truth. Default `None`, where 'rcs' must be present on truth.")
+        "truth. Default `None`, where 'rcs' must be present on truth.",
+    )
     probability_false_alarm: Probability = Property(
-        default=1e-6, doc="Probability of false alarm used in the North's approximation")
+        default=1e-6, doc="Probability of false alarm used in the North's approximation"
+    )
 
     def __init__(self, *args, **kwargs):
         super().__init__(*args, **kwargs)
@@ -519,9 +579,16 @@
         loss = 10 ** (self.loss / 10)
         # calculate part of snr that is independent of:
         #   rcs, transmitted power, gain and range
-        return (const.c ** 2 * self.number_pulses * self.duty_cycle) / \
-               (64 * np.pi ** 3 * const.k * temp * self.band_width *
-                noise_figure * self.frequency ** 2 * loss)
+        return (const.c**2 * self.number_pulses * self.duty_cycle) / (
+            64
+            * np.pi**3
+            * const.k
+            * temp
+            * self.band_width
+            * noise_figure
+            * self.frequency**2
+            * loss
+        )
 
     @property
     def _rotation_matrix(self):
@@ -567,13 +634,15 @@
         spoiled_width : `float`
             Beam width with beam spoiling applied.
         """
-        if getattr(truth, 'rcs', None) is not None:
+        if getattr(truth, "rcs", None) is not None:
             # use state's rcs if it has one
             rcs = truth.rcs
         else:
             rcs = self.rcs
         if rcs is None:
-            raise ValueError("Truth missing 'rcs' attribute and no default 'rcs' provided")
+            raise ValueError(
+                "Truth missing 'rcs' attribute and no default 'rcs' provided"
+            )
 
         # apply swerling 1 case?
         if self.swerling_on:
@@ -581,10 +650,13 @@
 
         # e-scan beam steer
         [beam_az, beam_el] = self.beam_transition_model.move_beam(
-            truth.timestamp)  # [az,el]
+            truth.timestamp
+        )  # [az,el]
 
         # effects of e-scan on gain and beam width
-        spoiled_gain = 10 ** (self.antenna_gain / 10) * np.cos(beam_az) * np.cos(beam_el)
+        spoiled_gain = (
+            10 ** (self.antenna_gain / 10) * np.cos(beam_az) * np.cos(beam_el)
+        )
         spoiled_width = self.beam_width / (np.cos(beam_az) * np.cos(beam_el))
         # state relative to radar (in cartesian space)
 
@@ -599,17 +671,30 @@
         relative_az = pos_az - beam_az
         relative_el = pos_el - beam_el
         # calculate power directed towards target
-        directed_power = self.beam_shape.beam_power(relative_az, relative_el, spoiled_width)
+        directed_power = self.beam_shape.beam_power(
+            relative_az, relative_el, spoiled_width
+        )
         # calculate signal to noise ratio
-        snr = self._snr_constant * rcs * spoiled_gain ** 2 * directed_power / (r ** 4)
+        snr = self._snr_constant * rcs * spoiled_gain**2 * directed_power / (r**4)
         # calculate probability of detection using the North's approximation
         det_prob = 0.5 * erfc(
-            (-np.log(self.probability_false_alarm)) ** 0.5 - (
-                    snr + 1 / 2) ** 0.5)
-        return det_prob, snr, rcs, directed_power, 10 * np.log10(spoiled_gain), spoiled_width
-
-    def measure(self, ground_truths: Set[GroundTruthState], noise: Union[np.ndarray, bool] = True,
-                **kwargs) -> Set[TrueDetection]:
+            (-np.log(self.probability_false_alarm)) ** 0.5 - (snr + 1 / 2) ** 0.5
+        )
+        return (
+            det_prob,
+            snr,
+            rcs,
+            directed_power,
+            10 * np.log10(spoiled_gain),
+            spoiled_width,
+        )
+
+    def measure(
+        self,
+        ground_truths: Set[GroundTruthState],
+        noise: Union[np.ndarray, bool] = True,
+        **kwargs
+    ) -> Set[TrueDetection]:
 
         detections = set()
 
@@ -623,10 +708,12 @@
             if np.random.rand() <= det_prob:
                 measured_pos = measurement_model.function(truth, noise=noise)
 
-                detection = TrueDetection(measured_pos,
-                                          timestamp=truth.timestamp,
-                                          measurement_model=measurement_model,
-                                          groundtruth_path=truth)
+                detection = TrueDetection(
+                    measured_pos,
+                    timestamp=truth.timestamp,
+                    measurement_model=measurement_model,
+                    groundtruth_path=truth,
+                )
                 detections.add(detection)
 
         return detections