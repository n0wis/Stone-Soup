import copy
import json
import logging
from datetime import datetime
import numpy as np
import os

from stonesoup.serialise import YAML
from .inputmanager import InputManager
from .runmanagermetrics import RunmanagerMetrics
from .base import RunManager


class RunManagerCore(RunManager):
    def __init__(self, config_path, parameters_path, groundtruth_setting, dir):

        self.config_path = config_path
        self.parameters_path = parameters_path
        self.groudtruth_setting = groundtruth_setting
        self.dir = dir

        self.input_manager = InputManager()
        self.run_manager_metrics = RunmanagerMetrics()

        logging.basicConfig(filename='simulation.log', encoding='utf-8', level=logging.INFO)
        logging.info(f'RunManagerCore started. {datetime.now()}')

    def read_json(self, json_input):
        """Read json file from directory

        Parameters
        ----------
        json_input : str
            path to json file

        Returns
        -------
        dict
            returns a dictionary of json data
        """
        with open(json_input) as json_file:
            json_data = json.load(json_file)
            logging.info(f'{datetime.now()} Accessed jsonfile {json_file}')
            return json_data
<<<<<<< HEAD
            
    def run(self, nruns=1, nprocesses=1):
=======

    def run(self, config_path, parameters_path,
            groundtruth_setting, dir, nruns=1, nprocesses=1):
>>>>>>> 8e0168dc
        """Handles the running of multiple files, single files and defines the structure
        of the run.

        Parameters
        ----------
        config_path : str
            path to configuration file
        parameters_path : str
            path to parameter file
        groundtruth_setting : bool
            define if ground truth exists
        dir : str
            directory of configuration files
        nruns : int, optional
            number of monte-carlo runs
        nprocesses : int, optional
            number of processing cores to use
        """
        pairs = []
<<<<<<< HEAD

        if self.dir:
            paths = self.get_filepaths(self.dir)
=======
        input_manager = InputManager()
        now = datetime.now()

        if dir:
            paths = self.get_filepaths(dir)
>>>>>>> 8e0168dc
            pairs = self.get_config_and_param_lists(paths)

        elif self.config_path and self.parameters_path:
            pairs = [[self.parameters_path, self.config_path]]

        elif dir and self.config_path and self.parameters_path:
            paths = self.get_filepaths(dir)
            pairs = self.get_config_and_param_lists(paths)
            pairs.append([self.parameters_path, self.config_path])

        elif self.config_path and self.parameters_path is None:
            if nruns is None:
<<<<<<< HEAD
                nruns=1
            self.prepare_and_run_single_sim(self.config_path, self.groundtruth_setting, nruns)
=======
                nruns = 1
            self.prepare_and_run_single_sim(config_path, groundtruth_setting, nruns)
            logging.info(f'{datetime.now()} Ran single run successfully.')
>>>>>>> 8e0168dc

        for path in pairs:
            # add check file type
            param_path = path[0]
            config_path = path[1]
            json_data = self.read_json(param_path)
            if nruns is None:
                if json_data['configuration']['runs_num']:
                    nruns = json_data['configuration']['runs_num']
                else:
<<<<<<< HEAD
                    nruns= 1
            trackers_combination_dict = self.input_manager.generate_parameters_combinations(
                json_data["parameters"])
            combo_dict = self.input_manager.generate_all_combos(trackers_combination_dict)
            self.prepare_and_run_multi_sim(config_path, combo_dict, self.groundtruth_setting, nruns)

            #logging.info(f'All simulations completed. Time taken to run: {datetime.now() - now}')
=======
                    nruns = 1
            trackers_combination_dict = input_manager.generate_parameters_combinations(
                json_data["parameters"])

            combo_dict = input_manager.generate_all_combos(trackers_combination_dict)
            self.prepare_and_run_multi_sim(config_path, combo_dict, groundtruth_setting, nruns)
            logging.info(f'All simulations completed. Time taken to run: {datetime.now() - now}')
>>>>>>> 8e0168dc

    def run_simulation(self, tracker, ground_truth,
                       metric_manager, dir_name):
        """Runs a simulation

        Parameters
        ----------
        tracker : Tracker
            Stonesoup tracker object
        ground_truth : GroundTruth
            ground truth object, can be csv
        metric_manager : MetricManager
            Metric manager object
        dir_name : str
            output directory for metrics
        """

        log_time = datetime.now()
        try:
            timeFirst = datetime.now()
            for time, ctracks in tracker.tracks_gen():
                # Update groundtruth, tracks and detections

                try:
                    self.run_manager_metrics.groundtruth_to_csv(dir_name, ground_truth.groundtruth_paths)
                except Exception as e:
                    logging.error(e)
                    try:
                        self.run_manager_metrics.groundtruth_to_csv(dir_name, ground_truth)
                    except Exception as e:
                        logging.error(e)
                        pass
                # tracks.update(ctracks)
                # detections.update(tracker.detector.detections)

                self.run_manager_metrics.tracks_to_csv(dir_name, ctracks)
                self.run_manager_metrics.detection_to_csv(dir_name, tracker.detector.detections)

                try:
                    if metric_manager is not None:
                        # Generate the metrics
                        try:
                            metric_manager.add_data(ground_truth.groundtruth_paths,
                                                    ctracks, tracker.detector.detections,
                                                    overwrite=False)
                        except Exception:
                            metric_manager.add_data(ground_truth,
                                                    ctracks,
                                                    tracker.detector.detections,
                                                    overwrite=False)
                except Exception as e:
                    print(f"Error with metric manager. {e}")
                    logging.error(f"{datetime.now()}, Error: {e}")
            try:
                metrics = metric_manager.generate_metrics()
                self.run_manager_metrics.metrics_to_csv(dir_name, metrics)
            except Exception as e:
                print("Metric manager: {}".format(e))
            timeAfter = datetime.now()

            timeTotal = timeAfter-timeFirst
            print(timeTotal)
        except Exception as e:
            logging.error(f'{log_time}: Failed to run Simulation: {e}', flush=True)

        else:
            # logging.info(f'{log_time}: Simulation {index} / {len(combos)-1} ran '
            #              'successfully in {datetime.now() - log_time}.'
            #              'With Parameters: {combos[index]}')
            logging.info(f'{log_time} Successfully ran simulation in {datetime.now() - log_time} ')
            print('Success!', flush=True)

    def set_trackers(self, combo_dict, tracker, ground_truth, metric_manager):
        """Set the trackers, groundtruths and metricmanagers list (stonesoup objects)

        Parameters
        ----------
        combo_dict : dict
            dictionary of all the possible combinations of values
        tracker : tracker
            stonesoup tracker
        ground_truth : groundtruth
            stonesoup groundtruth
        metric_manager : metricmanager
            stonesoup metric_manager

        Returns
        -------
        list:
            list of trackers
        list:
            list of groundtruths
        list:
            list of metric managers
        """

        trackers = []
        ground_truths = []
        metric_managers = []

        for parameter in combo_dict:
            tracker_copy, ground_truth_copy, metric_manager_copy = copy.deepcopy(
                (tracker, ground_truth, metric_manager))

            for k, v in parameter.items():
                split_path = k.split('.')
                if len(split_path) > 1:
                    split_path = split_path[1::]
                self.set_param(split_path, tracker_copy, v)
            trackers.append(tracker_copy)
            ground_truths.append(ground_truth_copy)
            metric_managers.append(metric_manager_copy)

        return trackers, ground_truths, metric_managers

    def set_param(self, split_path, el, value):
        """Sets the paramater file value to the attribute in the stone soup object

        Parameters
        ----------
        split_path : str
            path to object attribute
        el : str
            tracker
        value : str
            attribute value
        """
        if len(split_path) > 1:
            newEl = getattr(el, split_path[0])
            self.set_param(split_path[1::], newEl, value)
        else:
            if len(split_path) > 0:
                setattr(el, split_path[0], value)

    def read_config_file(self, config_file, groundtruth_setting):
        """[summary]

        Parameters
        ----------
        config_file : str
            file path to configuration file
        groundtruth_setting : bool
            checks if ground truth exists

        Returns
        -------
        str
            Tracker
        str
            Ground Truth
        str
            Metric manager
        """
        config_string = config_file.read()

        tracker, gt, mm, csv_data = None, None, None, None

        config_data = YAML('safe').load(config_string)

        # Set explicitly if user has included groundtruth in config and set flag
        if groundtruth_setting is True:
            print("MANUAL READ")
            tracker = config_data[0]
            gt = config_data[1]
            if len(config_data) > 2:
                mm = config_data[2]
        else:
            print("AUTOMATIC READ")
            for x in config_data:
                if "Tracker" in str(type(x)):
                    tracker = x
                elif "GroundTruth" in str(type(x)):
                    gt = x
                elif "metricgenerator" in str(type(x)):
                    mm = x
                elif type(x) is np.ndarray:
                    csv_data = x
                    print("CSV data found")

        return tracker, gt, mm

    def read_config_dir(self, config_dir):
        """Reads a directory and returns a list of all of the file paths

        Parameters
        ----------
        config_dir : str
            directory location

        Returns
        -------
        list
            returns a list of files paths from specified directory
        """
        if os.path.exists(config_dir):
            files = os.listdir(config_dir)
        else:  
            return None
        return files
    
    def get_filepaths(self, directory):
        """Returns the filepaths for a specific directory

        Parameters
        ----------
        directory : str
            path to directory

        Returns
        -------
        list
            list of all file paths from specified directory
        """
        file_paths =[]
        if os.path.exists(directory):
            for root, directories, files in os.walk(directory):
                for filename in files:
                    filepath = os.path.join(root, filename)
                    file_paths.append(filepath)
        return file_paths

    def get_config_and_param_lists(self, files):
        """Matches the config file and parameter file by name and pairs them together
        within a list

        Parameters
        ----------
        files : list
            List of file paths

        Returns
        -------
        List
            List of file paths pair together
        """
        pair = []
        pairs = []
        
        for file in files:
            if not pair:
                pair.append(file)
            elif file.startswith(pair[0].split('.', 1)[0]):
                pair.append(file)
                pairs.append(pair)
                pair = []
            else:
                pair = []
        return pairs
    
    def prepare_and_run_single_sim(self, nruns):
        """Prepares a single simulation for a run

        Parameters
        ----------
        config_path : str
            path to configuration
        groundtruth_setting : bool
            Defines if ground truth is present
        nruns : int
            Number of monte-carlo runs
        """
        try:
            now = datetime.now()
            dt_string = now.strftime("%d_%m_%Y_%H_%M_%S")
            tracker, ground_truth, metric_manager = self.set_components(self.config_path, self.groundtruth_setting)
            for runs in range(nruns):
                dir_name = f"metrics_{dt_string}/run_{runs}"
                print("RUN")
                self.run_simulation(tracker, ground_truth, metric_manager,
                                            dir_name, ground_truth)
        except Exception as e:
            print(f'{datetime.now()} Preparing simulation error: {e}')
            logging.error(f'{datetime.now()} Could not run simulation. error: {e}')
            
    def prepare_and_run_multi_sim(self, combo_dict, nruns):
        """Prepares multiple trackers for simulation runs

        Parameters
        ----------
        config_path : str
            path to configuration
        combo_dict : dict
            dictionary of all parameter combinations for monte-carlo
        groundtruth_setting : bool
            Defines if ground truth is present
        nruns : int
            Number of monte-carlo runs
        """
        tracker, ground_truth, metric_manager = self.set_components(self.config_path, self.groundtruth_setting)
        trackers, ground_truths, metric_managers = self.set_trackers(
            combo_dict, tracker, ground_truth, metric_manager)
<<<<<<< HEAD
        now = datetime.now()
        dt_string = now.strftime("%d_%m_%Y_%H_%M_%S")
        for idx in range(0, len(trackers)):
            for runs_num in range(nruns):
                dir_name = f"metrics_{dt_string}/simulation_{idx}/run_{runs_num}"
                self.run_manager_metrics.parameters_to_csv(dir_name, combo_dict[idx])
                self.run_manager_metrics.generate_config(
                    dir_name, trackers[idx], ground_truths[idx], metric_managers[idx])
                print("RUN")
                self.run_simulation(trackers[idx], ground_truths[idx], metric_managers[idx],
                                    dir_name, self.groundtruth_setting, idx, combo_dict)
    
=======
        try:
            now = datetime.now()
            dt_string = now.strftime("%d_%m_%Y_%H_%M_%S")
            for idx in range(0, len(trackers)):
                for runs_num in range(nruns):
                    dir_name = f"metrics_{dt_string}/simulation_{idx}/run_{runs_num}"
                    RunmanagerMetrics.parameters_to_csv(dir_name, combo_dict[idx])
                    RunmanagerMetrics.generate_config(
                        dir_name, trackers[idx], ground_truths[idx], metric_managers[idx])
                    print("RUN")
                    self.run_simulation(trackers[idx], ground_truths[idx], metric_managers[idx],
                                        dir_name)
        except Exception as e:
            print(f'{datetime.now()} Preparing simulation error: {e}')
            logging.error(f'{datetime.now()} Could not run simulation. error: {e}')


>>>>>>> 8e0168dc
    def set_components(self, config_path, groundtruth_setting):
        """Sets the tracker, ground truth and metric manager to the correct variables
        from the configuration file.

        Parameters
        ----------
        config_path : str
            path to configuration
        groundtruth_setting : bool
            Defines if ground truth is present

        Returns
        -------
        Tracker: 
            Tracker stone soup object
        GroundTruth: 
            Ground Truth stone soup object
        MetricManager: 
            Metric manager stone soup object
        """
        tracker, ground_truth, metric_manager= None, None, None
        try:
            with open(config_path, 'r') as file:
                tracker, ground_truth, metric_manager = self.read_config_file(file, groundtruth_setting)
        except Exception as e:
            print(f'{datetime.now()} Could not read config file: {e}')
            logging.error(f'{datetime.now()} Could not read config file: {e}')
        return tracker, ground_truth, metric_manager<|MERGE_RESOLUTION|>--- conflicted
+++ resolved
@@ -42,14 +42,9 @@
             json_data = json.load(json_file)
             logging.info(f'{datetime.now()} Accessed jsonfile {json_file}')
             return json_data
-<<<<<<< HEAD
+
             
     def run(self, nruns=1, nprocesses=1):
-=======
-
-    def run(self, config_path, parameters_path,
-            groundtruth_setting, dir, nruns=1, nprocesses=1):
->>>>>>> 8e0168dc
         """Handles the running of multiple files, single files and defines the structure
         of the run.
 
@@ -69,17 +64,10 @@
             number of processing cores to use
         """
         pairs = []
-<<<<<<< HEAD
 
         if self.dir:
             paths = self.get_filepaths(self.dir)
-=======
-        input_manager = InputManager()
-        now = datetime.now()
-
-        if dir:
-            paths = self.get_filepaths(dir)
->>>>>>> 8e0168dc
+
             pairs = self.get_config_and_param_lists(paths)
 
         elif self.config_path and self.parameters_path:
@@ -92,14 +80,10 @@
 
         elif self.config_path and self.parameters_path is None:
             if nruns is None:
-<<<<<<< HEAD
-                nruns=1
+                nruns = 1
             self.prepare_and_run_single_sim(self.config_path, self.groundtruth_setting, nruns)
-=======
-                nruns = 1
-            self.prepare_and_run_single_sim(config_path, groundtruth_setting, nruns)
             logging.info(f'{datetime.now()} Ran single run successfully.')
->>>>>>> 8e0168dc
+
 
         for path in pairs:
             # add check file type
@@ -110,23 +94,13 @@
                 if json_data['configuration']['runs_num']:
                     nruns = json_data['configuration']['runs_num']
                 else:
-<<<<<<< HEAD
                     nruns= 1
             trackers_combination_dict = self.input_manager.generate_parameters_combinations(
                 json_data["parameters"])
             combo_dict = self.input_manager.generate_all_combos(trackers_combination_dict)
             self.prepare_and_run_multi_sim(config_path, combo_dict, self.groundtruth_setting, nruns)
 
-            #logging.info(f'All simulations completed. Time taken to run: {datetime.now() - now}')
-=======
-                    nruns = 1
-            trackers_combination_dict = input_manager.generate_parameters_combinations(
-                json_data["parameters"])
-
-            combo_dict = input_manager.generate_all_combos(trackers_combination_dict)
-            self.prepare_and_run_multi_sim(config_path, combo_dict, groundtruth_setting, nruns)
             logging.info(f'All simulations completed. Time taken to run: {datetime.now() - now}')
->>>>>>> 8e0168dc
 
     def run_simulation(self, tracker, ground_truth,
                        metric_manager, dir_name):
@@ -418,28 +392,14 @@
         tracker, ground_truth, metric_manager = self.set_components(self.config_path, self.groundtruth_setting)
         trackers, ground_truths, metric_managers = self.set_trackers(
             combo_dict, tracker, ground_truth, metric_manager)
-<<<<<<< HEAD
-        now = datetime.now()
-        dt_string = now.strftime("%d_%m_%Y_%H_%M_%S")
-        for idx in range(0, len(trackers)):
-            for runs_num in range(nruns):
-                dir_name = f"metrics_{dt_string}/simulation_{idx}/run_{runs_num}"
-                self.run_manager_metrics.parameters_to_csv(dir_name, combo_dict[idx])
-                self.run_manager_metrics.generate_config(
-                    dir_name, trackers[idx], ground_truths[idx], metric_managers[idx])
-                print("RUN")
-                self.run_simulation(trackers[idx], ground_truths[idx], metric_managers[idx],
-                                    dir_name, self.groundtruth_setting, idx, combo_dict)
-    
-=======
         try:
             now = datetime.now()
             dt_string = now.strftime("%d_%m_%Y_%H_%M_%S")
             for idx in range(0, len(trackers)):
                 for runs_num in range(nruns):
                     dir_name = f"metrics_{dt_string}/simulation_{idx}/run_{runs_num}"
-                    RunmanagerMetrics.parameters_to_csv(dir_name, combo_dict[idx])
-                    RunmanagerMetrics.generate_config(
+                    self.run_manager_metrics.parameters_to_csv(dir_name, combo_dict[idx])
+                    self.run_manager_metrics.generate_config(
                         dir_name, trackers[idx], ground_truths[idx], metric_managers[idx])
                     print("RUN")
                     self.run_simulation(trackers[idx], ground_truths[idx], metric_managers[idx],
@@ -448,8 +408,6 @@
             print(f'{datetime.now()} Preparing simulation error: {e}')
             logging.error(f'{datetime.now()} Could not run simulation. error: {e}')
 
-
->>>>>>> 8e0168dc
     def set_components(self, config_path, groundtruth_setting):
         """Sets the tracker, ground truth and metric manager to the correct variables
         from the configuration file.
