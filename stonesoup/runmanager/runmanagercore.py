--- conflicted
+++ resolved
@@ -3,12 +3,8 @@
 import logging
 import sys
 from datetime import datetime
-<<<<<<< HEAD
 import numpy as np
-=======
 from os import mkdir
-
->>>>>>> 26d07a9c
 
 from stonesoup.serialise import YAML
 
@@ -56,13 +52,8 @@
     ground_truths = []
     metric_managers = []
 
-<<<<<<< HEAD
     trackers, ground_truths, metric_managers = set_trackers(combo_dict,tracker, ground_truth, metric_manager )
 
-=======
-    trackers, ground_truths, metric_managers = set_trackers(
-        combo_dict, tracker, ground_truth, metric_manager)
->>>>>>> 26d07a9c
     now = datetime.now()
     dt_string = now.strftime("%d_%m_%Y_%H_%M_%S")
     for idx in range(0, len(trackers)):
@@ -114,21 +105,11 @@
 
             tracks.update(ctracks)
             detections.update(tracker.detector.detections)
-<<<<<<< HEAD
-            RunmanagerMetrics.tracks_to_csv(dir_name,ctracks)
-
-
-        if metric_manager is not None:
-            #Generate the metrics
-            metric_manager.add_data(ground_truth.groundtruth_paths,tracks,tracker.detector.detections)
-=======
-
             RunmanagerMetrics.tracks_to_csv(dir_name, ctracks)
 
         if metric_manager is not None:
             # Generate the metrics
             metric_manager.add_data(ground_truth, tracks, tracker.detector.detections)
->>>>>>> 26d07a9c
             metrics = metric_manager.generate_metrics()
 
         if ground_truth is not None:
@@ -192,27 +173,17 @@
         el ([type]): [description]
         value ([type]): [description]
     """
-<<<<<<< HEAD
-    if len(split_path)>1:
-        #print(split_path[0])
-        newEl = getattr(el,split_path[0])
-        set_param(split_path[1::],newEl,value)
-=======
+
     if len(split_path) > 1:
        # print(split_path[0])
         newEl = getattr(el, split_path[0])
         set_param(split_path[1::], newEl, value)
->>>>>>> 26d07a9c
     else:
         # print(value)
         # print(getattr(el,split_path[0]))
 
-<<<<<<< HEAD
-        setattr(el,split_path[0],value)
-=======
+
         setattr(el, split_path[0], value)
-        # print(el)
->>>>>>> 26d07a9c
 
 
 def read_config_file(config_file):
@@ -252,24 +223,15 @@
     try:
         configInput = args[0]
     except:
-<<<<<<< HEAD
-        configInput= "C:\\Users\\hayden97\\Documents\\Projects\\Serapis\\testConfigs\\aisreport_config.yaml"
-
-=======
+
         configInput = "C:\\Users\\Davidb1\\Documents\\Python\\data\\config.yaml"
         #configInput= "C:\\Users\\gbellant\\Documents\\Projects\\Serapis\\config.yaml"
->>>>>>> 26d07a9c
 
     try:
         parametersInput = args[1]
     except:
-<<<<<<< HEAD
-        parametersInput= "C:\\Users\\hayden97\\Documents\\Projects\\Serapis\\Data\\dummy3.json"
-
-=======
         parametersInput = "C:\\Users\\Davidb1\\Documents\\Python\\data\\dummy2.json"
         #parametersInput= "C:\\Users\\gbellant\\Documents\\Projects\\Serapis\\dummy3.json"
->>>>>>> 26d07a9c
 
     try:
         groundtruthSettings = args[2]
